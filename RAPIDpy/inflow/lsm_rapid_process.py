--- conflicted
+++ resolved
@@ -819,14 +819,6 @@
                                                        'return_periods_{0}'.format(out_file_ending))
                     #assume storm has 3 day length
                     storm_length_days = 3
-<<<<<<< HEAD
-                    generate_return_periods(lsm_rapid_output_file,
-                                            return_periods_file,
-                                            NUM_CPUS,
-                                            storm_length_days)
-
-                #generate seasonal averages file
-=======
                     generate_return_periods(qout_file=lsm_rapid_output_file,
                                             return_period_file=return_periods_file,
                                             num_cpus=NUM_CPUS,
@@ -834,7 +826,6 @@
                                             method=return_period_method)
                                             
                 #generate seasonal averages file   
->>>>>>> a7770802
                 if generate_seasonal_averages_file and os.path.exists(lsm_rapid_output_file) and lsm_rapid_output_file:
                     seasonal_averages_file = os.path.join(master_watershed_output_directory,
                                                           'seasonal_averages_{0}'.format(out_file_ending))
